#!/usr/bin/env python3

import indigox as ix
from pathlib import Path
import time
import fnmatch
import os

t_ff = time.time()

# You always need a forcefield
ff = ix.GenerateGROMOS54A7()
<<<<<<< HEAD
manualAthPath = "ManualAthenaeum.ath"
autoAthPath = "AutomaticAthenaeum.ath"

=======
total_ff = time.time() - t_ff
>>>>>>> e1aec4fc

def LoadAndSaveAthenaeums():
<<<<<<< HEAD
    """ Generate and save the Athenaeums used in the paper
    On our system this takes approximately 6.5 minutes to execute and uses a maximum of 3.5GB of memory.
    The saved files are 463 kB and 684.2 MB respectively.
    :return:
    """
=======
    # Opimisation to speed up CP testing. Uncomment to re-use Athenaeums
    # if Path("AutomaticAthenaeum.ath").exists() & Path("ManualAthenaeum.ath").exists():
    #     return

    pre_init_aths = time.time_ns()
>>>>>>> e1aec4fc

    settings = ix.Athenaeum.Settings
    man_ath = ix.Athenaeum(ff)
    man_ath.SetBool(settings.SelfConsistent)
    auto_ath = ix.Athenaeum(ff, 1)

    # Need to set a larger than default limit as some of the amino acid molecules are large
    auto_ath.SetInt(settings.MoleculeSizeLimit, 60)

<<<<<<< HEAD
=======
    print("Initialised Athenaeums in %d ns" % (time.time_ns() - pre_init_aths))

    mol_path = "SourceMolecules"
    mol_extn = "*.frag"

    index = 1
    mol_count = len(fnmatch.filter(os.listdir(mol_path), mol_extn))
    load_times, man_ath_times, auto_ath_times = [], [], []

    print("Loading molecules into Athenaeums...")
    pre_loading = time.time_ns()

>>>>>>> e1aec4fc
    # Load all the molecules
    for aa in Path(mol_path).glob(mol_extn):
        print("\tLoading Amino acid #{} of {}".format(index, mol_count))
        index += 1

        pre_loadfrag = time.time_ns()

        mol, fragments = ix.LoadFragmentFile(aa, ff)
        mol.SetName(aa.stem)

        post_loadfrag = time.time_ns()

        # add the fragments to the manual Athenaeum
        for frag in fragments:
            man_ath.AddFragment(frag)
        post_man_ath = time.time_ns()

        # add the molecule to the automatic Athenaeum
        auto_ath.AddAllFragments(mol)
        post_auto_ath = time.time_ns()

        load_times.append(post_loadfrag - pre_loadfrag)
        man_ath_times.append(post_man_ath - post_loadfrag)
        auto_ath_times.append(post_auto_ath - post_man_ath)

    print("\nFinished loading Athenaeums in {:10.3f} s".format((time.time_ns() - pre_loading)/(10**9)))
    print("\tTotal loading from file: {:10.3f} s".format(sum(load_times)/(10**9)))
    print("\tTotal Manual Athenaeum:\t {:10.3f} s".format(sum(man_ath_times)/(10**9)))
    print("\tTotal Automatic Athenaeum: {:10.3f} s".format(sum(auto_ath_times)/(10**9)))

    pre_save = time.time_ns()
    # Save the athenaeums
<<<<<<< HEAD
    ix.SaveAthenaeum(man_ath, manualAthPath)
    ix.SaveAthenaeum(auto_ath, autoAthPath)

=======
    ix.SaveAthenaeum(man_ath, "ManualAthenaeum.ath")
    ix.SaveAthenaeum(auto_ath, "AutomaticAthenaeum.ath")
    print("Saved Athenaeums to file in  {:10.3f} s\n".format((time.time_ns() - pre_save)/(10**9)))
>>>>>>> e1aec4fc

def RunCherryPicker():
    """ Load athenaeums and run the cherrypicker algorithm on the 3 molecules used in the paper
    On our system, loading the Athenaeums takes about 12 seconds,
    then running Loading, Running CherryPicker, and Saving the test molecules takes about 5 seconds.
    :return:
    """

    settings = ix.algorithm.CherryPicker.Settings
    # Load the athenaeums
    man_ath = ix.LoadAthenaeum(manualAthPath)
    auto_ath = ix.LoadAthenaeum(autoAthPath)  # Is a large file so may take a few seconds to load

    # Create the CherryPicker algorithm to use
    cherrypicker = ix.algorithm.CherryPicker(ff)
    cherrypicker.AddAthenaeum(man_ath)  # add the manual one first so it's used first
    cherrypicker.AddAthenaeum(auto_ath)

    # Set the CherryPicker options we want
    cherrypicker.SetInt(settings.MinimumFragmentSize, 2)
    cherrypicker.SetInt(settings.MaximumFragmentSize, 20)

    # Load each of the test molecules and run cherrypicker
    for test in Path("TestMolecules").glob("*.pdb"):
        mol = ix.LoadPDBFile(test, test.with_suffix(".ixd"))
        parameterised = cherrypicker.ParameteriseMolecule(mol)

        # save the parameterisation in ITP format
        ix.SaveITPFile(test.with_suffix(".itp"), mol, parameterised)


if __name__ == "__main__":
<<<<<<< HEAD
    if not(Path(manualAthPath).is_file() and Path(autoAthPath).is_file()):
        LoadAndSaveAthenaeums()
    RunCherryPicker()
=======
    before_loadAth = time.time()
    LoadAndSaveAthenaeums()
    before_CP = time.time()
    RunCherryPicker()

    print("\nForce field: {:10.3f} s".format(total_ff))
    print("Load Athenaeums: {:10.3f} s".format(before_CP - before_loadAth))
    print("Run CherryPicker: {:10.3f} s".format(time.time() - before_CP))
>>>>>>> e1aec4fc
<|MERGE_RESOLUTION|>--- conflicted
+++ resolved
@@ -10,28 +10,22 @@
 
 # You always need a forcefield
 ff = ix.GenerateGROMOS54A7()
-<<<<<<< HEAD
+total_ff = time.time() - t_ff
+
 manualAthPath = "ManualAthenaeum.ath"
 autoAthPath = "AutomaticAthenaeum.ath"
 
-=======
-total_ff = time.time() - t_ff
->>>>>>> e1aec4fc
 
+# Generate and save the Athenaeums used in the paper
+# On our system this takes approximately 6.5 minutes to execute and uses a maximum of 3.5GB of memory.
+# The saved files are 463 kB and 684.2 MB respectively.
 def LoadAndSaveAthenaeums():
-<<<<<<< HEAD
     """ Generate and save the Athenaeums used in the paper
     On our system this takes approximately 6.5 minutes to execute and uses a maximum of 3.5GB of memory.
     The saved files are 463 kB and 684.2 MB respectively.
     :return:
     """
-=======
-    # Opimisation to speed up CP testing. Uncomment to re-use Athenaeums
-    # if Path("AutomaticAthenaeum.ath").exists() & Path("ManualAthenaeum.ath").exists():
-    #     return
-
     pre_init_aths = time.time_ns()
->>>>>>> e1aec4fc
 
     settings = ix.Athenaeum.Settings
     man_ath = ix.Athenaeum(ff)
@@ -41,8 +35,6 @@
     # Need to set a larger than default limit as some of the amino acid molecules are large
     auto_ath.SetInt(settings.MoleculeSizeLimit, 60)
 
-<<<<<<< HEAD
-=======
     print("Initialised Athenaeums in %d ns" % (time.time_ns() - pre_init_aths))
 
     mol_path = "SourceMolecules"
@@ -55,7 +47,6 @@
     print("Loading molecules into Athenaeums...")
     pre_loading = time.time_ns()
 
->>>>>>> e1aec4fc
     # Load all the molecules
     for aa in Path(mol_path).glob(mol_extn):
         print("\tLoading Amino acid #{} of {}".format(index, mol_count))
@@ -88,16 +79,12 @@
 
     pre_save = time.time_ns()
     # Save the athenaeums
-<<<<<<< HEAD
     ix.SaveAthenaeum(man_ath, manualAthPath)
     ix.SaveAthenaeum(auto_ath, autoAthPath)
+    print("Saved Athenaeums to file in  {:10.3f} s\n".format((time.time_ns() - pre_save)/(10**9)))
 
-=======
-    ix.SaveAthenaeum(man_ath, "ManualAthenaeum.ath")
-    ix.SaveAthenaeum(auto_ath, "AutomaticAthenaeum.ath")
-    print("Saved Athenaeums to file in  {:10.3f} s\n".format((time.time_ns() - pre_save)/(10**9)))
->>>>>>> e1aec4fc
-
+# Load athenaeums and run the cherrypicker algorithm on the 3 molecules used in the paper
+# On our system, loading the Athenaeums takes about 12 seconds, then running Loading, Running CherryPicker, and Saving the test molecules takes about 5 seconds.
 def RunCherryPicker():
     """ Load athenaeums and run the cherrypicker algorithm on the 3 molecules used in the paper
     On our system, loading the Athenaeums takes about 12 seconds,
@@ -129,17 +116,13 @@
 
 
 if __name__ == "__main__":
-<<<<<<< HEAD
+    before_loadAth = time.time()
     if not(Path(manualAthPath).is_file() and Path(autoAthPath).is_file()):
         LoadAndSaveAthenaeums()
-    RunCherryPicker()
-=======
-    before_loadAth = time.time()
-    LoadAndSaveAthenaeums()
+
     before_CP = time.time()
     RunCherryPicker()
 
     print("\nForce field: {:10.3f} s".format(total_ff))
     print("Load Athenaeums: {:10.3f} s".format(before_CP - before_loadAth))
-    print("Run CherryPicker: {:10.3f} s".format(time.time() - before_CP))
->>>>>>> e1aec4fc
+    print("Run CherryPicker: {:10.3f} s".format(time.time() - before_CP))